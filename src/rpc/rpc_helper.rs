--- conflicted
+++ resolved
@@ -89,13 +89,8 @@
 
 struct RpcHelperInner {
 	our_node_id: Uuid,
-<<<<<<< HEAD
-	fullmesh: Arc<FullMeshPeeringStrategy>,
+	peering: Arc<PeeringManager>,
 	layout: Arc<RwLock<LayoutHelper>>,
-=======
-	peering: Arc<PeeringManager>,
-	ring: watch::Receiver<Arc<Ring>>,
->>>>>>> 7be3f15e
 	metrics: RpcMetrics,
 	rpc_timeout: Duration,
 }
@@ -103,26 +98,16 @@
 impl RpcHelper {
 	pub(crate) fn new(
 		our_node_id: Uuid,
-<<<<<<< HEAD
-		fullmesh: Arc<FullMeshPeeringStrategy>,
+		peering: Arc<PeeringManager>,
 		layout: Arc<RwLock<LayoutHelper>>,
-=======
-		peering: Arc<PeeringManager>,
-		ring: watch::Receiver<Arc<Ring>>,
->>>>>>> 7be3f15e
 		rpc_timeout: Option<Duration>,
 	) -> Self {
 		let metrics = RpcMetrics::new();
 
 		Self(Arc::new(RpcHelperInner {
 			our_node_id,
-<<<<<<< HEAD
-			fullmesh,
+			peering,
 			layout,
-=======
-			peering,
-			ring,
->>>>>>> 7be3f15e
 			metrics,
 			rpc_timeout: rpc_timeout.unwrap_or(DEFAULT_TIMEOUT),
 		}))
@@ -204,15 +189,11 @@
 		N: IntoReq<M>,
 		H: StreamingEndpointHandler<M>,
 	{
-<<<<<<< HEAD
 		let tracer = opentelemetry::global::tracer("garage");
 		let span_name = format!("RPC [{}] call_many {} nodes", endpoint.path(), to.len());
 		let span = tracer.start(span_name);
 
-		let msg = msg.into_req().map_err(netapp::error::Error::from)?;
-=======
 		let msg = msg.into_req().map_err(garage_net::error::Error::from)?;
->>>>>>> 7be3f15e
 
 		let resps = join_all(
 			to.iter()
@@ -313,7 +294,6 @@
 		H: StreamingEndpointHandler<M> + 'static,
 		S: Send + 'static,
 	{
-<<<<<<< HEAD
 		// Once quorum is reached, other requests don't matter.
 		// What we do here is only send the required number of requests
 		// to reach a quorum, priorizing nodes with the lowest latency.
@@ -326,14 +306,11 @@
 		// Reorder requests to priorize closeness / low latency
 		let request_order = self.request_order(&self.0.layout.read().unwrap(), to.iter().copied());
 		let send_all_at_once = strategy.rs_send_all_at_once.unwrap_or(false);
-=======
-		let msg = msg.into_req().map_err(garage_net::error::Error::from)?;
->>>>>>> 7be3f15e
 
 		// Build future for each request
 		// They are not started now: they are added below in a FuturesUnordered
 		// object that will take care of polling them (see below)
-		let msg = msg.into_req().map_err(netapp::error::Error::from)?;
+		let msg = msg.into_req().map_err(garage_net::error::Error::from)?;
 		let mut requests = request_order.into_iter().map(|to| {
 			let self2 = self.clone();
 			let msg = msg.clone();
@@ -464,7 +441,7 @@
 		let mut result_tracker = QuorumSetResultTracker::new(to_sets, quorum);
 
 		// Send one request to each peer of the quorum sets
-		let msg = msg.into_req().map_err(netapp::error::Error::from)?;
+		let msg = msg.into_req().map_err(garage_net::error::Error::from)?;
 		let requests = result_tracker.nodes.keys().map(|peer| {
 			let self2 = self.clone();
 			let msg = msg.clone();
@@ -544,20 +521,11 @@
 		nodes: impl Iterator<Item = Uuid>,
 	) -> Vec<Uuid> {
 		// Retrieve some status variables that we will use to sort requests
-<<<<<<< HEAD
-		let peer_list = self.0.fullmesh.get_peer_list();
+		let peer_list = self.0.peering.get_peer_list();
 		let our_zone = layout
 			.current()
 			.get_node_zone(&self.0.our_node_id)
 			.unwrap_or("");
-=======
-		let peer_list = self.0.peering.get_peer_list();
-		let ring: Arc<Ring> = self.0.ring.borrow().clone();
-		let our_zone = match ring.layout.node_role(&self.0.our_node_id) {
-			Some(pc) => &pc.zone,
-			None => "",
-		};
->>>>>>> 7be3f15e
 
 		// Augment requests with some information used to sort them.
 		// The tuples are as follows:
