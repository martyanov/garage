--- conflicted
+++ resolved
@@ -461,30 +461,6 @@
 			)));
 		}
 
-<<<<<<< HEAD
-		// In various cases, not enough nodes will have been added for all partitions
-		// in the step above (e.g. due to node removals, or new zones being added).
-		// Here we add more nodes to make a complete (but sub-optimal) assignation,
-		// using an initial partition assignation that is calculated using the multi-dc maglev trick
-		match self.initial_partition_assignation() {
-			Some(initial_partitions) => {
-				for (part, ipart) in partitions.iter_mut().zip(initial_partitions.iter()) {
-					for _ in 0..2 {
-						for (id, info) in ipart.nodes.iter() {
-							if part.nodes.len() < self.replication_factor {
-								part.add(None, n_zones, id, info.unwrap());
-							}
-						}
-					}
-					assert!(part.nodes.len() == self.replication_factor);
-				}
-			}
-			None => {
-				// Not enough nodes in cluster to build a correct assignation.
-				// Signal it by returning an error.
-				return false;
-			}
-=======
 		// We compute the optimal partition size
 		// Capacities should be given in a unit so that partition size is at least 100.
 		// In this case, integer rounding plays a marginal role in the percentages of
@@ -512,7 +488,6 @@
 				"WARNING: The partition size is low (< 100), make sure the capacities of your nodes are correct and are of at least a few MB"
 					.into(),
 			);
->>>>>>> ec12d6c8
 		}
 
 		// We compute a first flow/assignation that is heuristically close to the previous
